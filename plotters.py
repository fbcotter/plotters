import numpy as np
import matplotlib.pyplot as plt

__author__ = "Fergal Cotter"
<<<<<<< HEAD
__version__ = "0.0.5"
=======
__version__ = "0.0.4"
>>>>>>> 1e22ce4b
__version_info__ = tuple([int(d) for d in __version__.split(".")])  # noqa


def imshowNormalize(data, vmin=None, vmax=None, return_scale=False):
    """
    See plotters.normalize
    """
    normalize(data, vmin, vmax, return_scale)


def normalize(data, vmin=None, vmax=None, return_scale=False):
    """ Define a function to scale colour filters

    Useful for plotting 3 channel values that are not normalized between 0 and
    1. The output will be in the range from 0 to 1, so packages like matplotlib
    will display them nicely.

    Parameters
    ----------
    data : ndarray
        The input - numpy array of any shape.
    vmin : None or float
        Minimum scale value. If set to None, will use the minimum value in data
    vmax : None or float
        Maximum scale value. If set to None, will use the maximum value in data
    return_scale: bool
        If true, will return what the calculated vmin and vmax were

    Returns
    -------
    y : scaled_image or tuple
        scaled if return_scale was false - the output scaled data
        (scaled, vmin, vmax) if return_scale was true
    """
    data = data.astype(np.float32)

    if vmin is None:
        vmin = np.min(data)

    if vmax is None:
        vmax = np.max(data)

    # Ensure numerical stability
    if vmax <= vmin + 0.001:
        vmax = vmin + 0.001

    if return_scale:
        return np.clip((data-vmin)/(vmax-vmin),0,1), vmin, vmax
    else:
        return np.clip((data-vmin)/(vmax-vmin),0,1)


def phase_plot(Z, zero_is_black=True):
    """
    Creates an image from the complex array Z.

    Scales Z so that the largest magnitude is 1. The complex argument is used to
    position 3 sinusoids for the R, G, and B channels. When the argument is 0,
    the green channel is largest. When it is 2π/3, the red channel is largest,
    and when it is -2π/3, the blue channel is the largest.

    Parameters
    ----------
    Z : ndarray
        Complex 2d array of numbers
    zero_is_black : bool
        True if we want areas with 0 magnitude to be black. If false, they will
        be grey.

    Returns
    -------
    Y : ndarray
        RGB image of same size as Z.
    """
    im = np.imag(Z)
    re = np.real(Z)

    phase = np.arctan2(im, re)
    amplitude = np.abs(Z)
    amplitude = amplitude/np.max(amplitude)

    # Declare an RGB array
    Y = np.zeros((*Z.shape, 3))
    if zero_is_black:
        Y[:,:,0] = 0.5*amplitude*(np.cos(phase - 2*np.pi/3) + 1)
        Y[:,:,1] = 0.5*amplitude*(np.cos(phase) + 1)
        Y[:,:,2] = 0.5*amplitude*(np.cos(phase + 2*np.pi/3) + 1)
    else:
        Y[:,:,0] = 0.5 + 0.5*amplitude*np.cos(phase - 2*np.pi/3)
        Y[:,:,1] = 0.5 + 0.5*amplitude*np.cos(phase)
        Y[:,:,2] = 0.5 + 0.5*amplitude*np.cos(phase + 2*np.pi/3)

    return Y


def imshow(data, ax=None, **kwargs):
    """ Imshow with float scaling first

    Calls :py:func:`imshowNormalize` before calling matplotlib's imshow.

    Parameters
    ----------
    data : ndarray
        Data to plot.
    ax : None or :py:class:`matplotlib.axes.Axes`.
        If None, will get the currently active axis and plot to it. Otherwise,
        can give it the axis object to plot to.
    kwargs : dict
        Key, value pairs for the axis imshow function to use.

    Notes
    -----
    By default, I use cmap='gray' and interpolation='none' for my imshow kwargs
    as this is what I want to do almost all of the time.
    """
    if ax is None:
        ax = plt.gca()

    defaults = {'cmap': 'gray', 'interpolation': 'none'}
    for key, val in kwargs.items():
        defaults[key] = val

    ax.imshow(imshowNormalize(data), **defaults)
    ax.set_xticks([])
    ax.set_yticks([])
    #  ax.set_position([0,0,1,1])


def plot_sidebyside(im1, im2, axes=None):
    """ Plot two images next to each other.

    Calls :py:func:`imshowNormalize` before calling matplotlib's imshow on two
    images.

    Parameters
    ----------
    im1 : ndarray
        Data to plot. Values can be in any range
    im2 : ndarray
        Data to plot. Values can be in any range
    axes : None or ndarray(:py:class:`matplotlib.axes.Axes`)
        The axes to plot im1 and im2 to. If set to None, will create new axes
        and plot to them. If an ndarray, should be of shape (2, ).
    """
    assert im1.shape == im2.shape

    if axes is None:
        fig, axes = plt.subplots(1, 2, figsize=(10, 5),
                                 subplot_kw={'xticks': [], 'yticks': []})
    else:
        assert len(axes) >= 2

    # Create the indices for displaying
    im1_scaled = imshowNormalize(im1)
    im2_scaled = imshowNormalize(im2)
    axes[0].imshow(im1_scaled, interpolation='none')
    axes[1].imshow(im2_scaled, interpolation='none')
    axes[0].set_xticks([])
    axes[0].set_yticks([])
    axes[1].set_xticks([])
    axes[1].set_yticks([])
    axes[0].set_position([0.025, 0, 0.45, 1])
    axes[1].set_position([0.525, 0, 0.45, 1])


def zoom_sidebyside(im1, im2, centre, size, axes=None):
    """ Plot a zoomed in view around a point of two images.

    Will scale the images to be in the range [0,1] before plotting

    Parameters
    ----------
    im1 : ndarray(float)
        The initial (fed) image.
    im2 : ndarray(float)
        The reconstructed image.
    centre : list(int) or list(float)
        If a list is of floats, then interpreted as the row and col coordinates
        of the centre position in the range 0 to 1 (0 is the left/top and 1 is
        the right/bottom).  If list of is of ints, then they represent the pixel
        coordinates for the centre position.
    axes : None or ndarray(:py:class:`matplotlib.axes.Axes`)
        The axes to plot im1 and im2 to. If set to None, will create new axes
        and plot to them. If an ndarray, should be of shape (2, ).
    """
    assert im1.shape == im2.shape

    if axes is None:
        fig, axes = plt.subplots(1, 2, figsize=(10, 5),
                                 subplot_kw={'xticks': [], 'yticks': []})
    else:
        assert len(axes) >= 2

    # Create the indices for displaying
    if type(centre[0]) == float or type(centre[1]) == float:
        c = np.array(im1.shape)[0:2] * np.array(centre)
    else:
        c = np.array(centre, np.int)

    assert c[0] > 0 and c[0] < im1.shape[0]
    assert c[1] > 0 and c[1] < im1.shape[1]

    s0 = slice(int(np.maximum(0, c[0]-size/2)),
               int(np.minimum(im1.shape[0], c[0]+size/2)))
    s1 = slice(int(np.maximum(0, c[1]-size/2)),
               int(np.minimum(im1.shape[1], c[1]+size/2)))
    im1_scaled = imshowNormalize(im1[s0,s1,:])
    im2_scaled = imshowNormalize(im2[s0,s1,:])
    axes[0].imshow(im1_scaled, interpolation='none')
    axes[1].imshow(im2_scaled, interpolation='none')
    axes[0].set_xticks([])
    axes[0].set_yticks([])
    axes[1].set_xticks([])
    axes[1].set_yticks([])
    axes[0].set_position([0.025, 0, 0.45, 1])
    axes[1].set_position([0.525, 0, 0.45, 1])


def plot_filters_colour(w, cols=8, draw=True, ax=None):
    """ Plot colour filters in a grid

    Display the fiter, w as a grid of n x cols images with no pad
    between images and white grids between each activation.

    Parameters
    ----------
    w : ndarray(float)
        Array of imgs to show. Should be of shape (x, y, 3, c).
    cols : int
        number of columns to split the filters into
    draw : bool
        True means we will make the calls to plt.imshow, False and we won't,
        only return the big_im array for the caller to handle as they please.
    ax : None or :py:class:`matplotlib.axes.Axes`.
        The axis to plot to. If set to None, will create a new axis and plot to
        it (only if draw is True).

    Returns
    -------
    big_im : ndarray
        Big image, scaled so all the values lie in the range [0,1] We do this
        scaling as matplotlib can't handle well colour images of arbitrary
        ranges.
    vmin : float
        The minimum value of the big_im (becomes 0 after scaling)
    vmax : float
        The maximum value of the big_im (becomes 1 after scaling)
    """
    # Calculate the number of rows and columns to display
    nrows = np.int32(np.ceil(w.shape[-1] / cols))

    # New 'big_im' array
    big_im = np.zeros([w.shape[0]*nrows, w.shape[1]*cols, w.shape[2]])

    # Copy the values across
    for i in range(nrows):
        for j in range(cols):
            if i*cols + j < w.shape[-1]:
                big_im[i*w.shape[0]:(i+1)*w.shape[0],
                       j*w.shape[1]:(j+1)*w.shape[1], :] = w[:,:,:,i*cols+j]

    # Calculate the min and max values of the weights to normalize
    big_im, vmin, vmax = imshowNormalize(big_im, return_scale=True)

    # Display the image
    if draw:
        if ax is None:
            ax = plt.gca()
            ax.set_position([0, 0, 1, 1])

        ax.imshow(big_im, interpolation='none')

        # Show some gridlines
        # Gridlines based on minor ticks
        ax.grid(which='minor', color='w', linestyle='-', linewidth=2)
        ax.set_xticks([])
        ax.set_yticks([])
        ax.set_xticks(
            np.arange(-.5, big_im.shape[1]-0.5, w.shape[1]), minor=True)
        ax.set_yticks(
            np.arange(-.5, big_im.shape[0]-0.5, w.shape[0]), minor=True)

        # Gridlines based on minor ticks
        ax.grid(which='minor', color='k', linestyle='-', linewidth=1)
        ax.tick_params('both', length=0, width=0, which='minor')
        ax.axis('on')

    return big_im, vmin, vmax


def plot_activations(x, cols=8, draw=True, ax=None, scale_individual=True,
                     vmin=None, vmax=None):
    """Display a 3d tensor as a grid of activations

    Scales the activations and plots them as images.

    Parameters
    ----------
    x : ndarray or list(ndarray).
        Array of images to show. Can either be an array of floats of shape
        (x, y, c) or a list of length c of ndarrays of shape (x, y).
    cols : int
        number of columns to split into
    draw : bool
        True means we will make the calls to plt.imshow, False and we won't,
        only return the big_im array for the caller to handle as they please.
    ax : None or :py:class:`matplotlib.axes.Axes`.
        The axis to plot to. If set to None, will create a new axis and plot to
        it (only if draw is True).
    scale_individual : bool
        If true, will scale each of the c activations to be in the range 0 to 1.
        If false, will scale the entire input, x, to be in the range 0 to 1.
    vmin : float or None
        Value to set as the negative limit (black). If None, will calculate
        from data.
    vmax : float or None
        Value to set as the positive limit (white). If None, will calculate
        from data.

    Returns
    -------
    big_im : ndarray(floats)
        The combined big image array.
    """
    if type(x) is list:
        x = np.stack(x, axis=-1)

    # Calculate the number of rows and columns to display
    nrows = np.int32(np.ceil(x.shape[-1] / cols))

    # New array
    big_im = np.zeros([x.shape[0]*nrows, x.shape[1]*cols])

    # Copy the values across
    for i in range(nrows):
        for j in range(cols):
            if i*cols + j < x.shape[-1]:
                if not scale_individual:
                    big_im[i*x.shape[0]:(i+1)*x.shape[0],
                           j*x.shape[1]:(j+1)*x.shape[1]] = x[:,:,i*cols+j]
                else:
                    big_im[i*x.shape[0]:(i+1)*x.shape[0],
                           j*x.shape[1]:(j+1)*x.shape[1]] = \
                        imshowNormalize(x[:,:,i*cols+j], vmin, vmax)

    # If we didn't scale already, scale now
    if not scale_individual:
        big_im, vmin, vmax = imshowNormalize(big_im, vmin, vmax,
                                             return_scale=True)

    # Display the image
    if draw:
        if ax is None:
            ax = plt.gca()
            ax.set_position([0, 0, 1, 1])

        ax.imshow(big_im, interpolation='none',cmap='gray')

        # Show some gridlines
        # Gridlines based on minor ticks
        ax.grid(which='minor', color='w', linestyle='-', linewidth=2)
        ax.set_xticks([])
        ax.set_yticks([])
        ax.set_xticks(
            np.arange(-.5, big_im.shape[1]-0.5, x.shape[1]), minor=True)
        ax.set_yticks(
            np.arange(-.5, big_im.shape[0]-0.5, x.shape[0]), minor=True)

        # Gridlines based on minor ticks
        ax.grid(which='minor', color='r', linestyle='-', linewidth=0.5)
        ax.tick_params('both', length=0, width=0, which='minor')
        ax.axis('on')

    return big_im


def plot_batch_colour(x, cols=8, draw=True, ax=None, scale_individual=True):
    """ Plot a batch of colour images/patches.

    Display x as a grid of n x cols images with no pad between images and red
    grids between each activation.


    Parameters
    ----------
    x : ndarray or list(ndarray)
        Array of images to show. If input is an ndarray, should be of shape
        (batch, x, y, 3). Can also be a list of length `batch`, with each entry
        being an ndarray of shape (x, y, 3)
    cols : int
        number of columns to split into
    draw : bool
        True means we will make the calls to plt.imshow, False and we won't,
        only return the big_im array for the caller to handle as they please.
    ax : None or :py:class:`matplotlib.axes.Axes`
        The axis to plot to. If set to None, will create a new axis and plot to
        it (only if draw is True).
    scale_individual : bool
        If true, will scale each of the c activations to be in the range 0 to 1.
        If false, will scale the entire input, x, to be in the range 0 to 1.

    Returns
    -------
    big_im : ndarray
        The combined big image array.
    """
    if type(x) is list:
        x = np.stack(x, axis=0)

    # If x is grayscale (of shape [n, x, y]), stack it to be rgb
    if len(x.shape) == 3:
        x = np.stack([x, x, x], axis=-1)

    # Calculate the number of rows and columns to display
    nrows = np.int32(np.ceil(x.shape[0] / cols))

    # New 'big_im' array
    big_im = np.zeros([x.shape[1]*nrows, x.shape[2]*cols, 3])

    # Copy the values across
    for i in range(nrows):
        for j in range(cols):
            if i*cols + j < x.shape[0]:
                if scale_individual:
                    big_im[i*x.shape[1]:(i+1)*x.shape[1],
                           j*x.shape[2]:(j+1)*x.shape[2], :] = \
                        imshowNormalize(x[i*cols+j,:,:,:])
                else:
                    big_im[i*x.shape[1]:(i+1)*x.shape[1],
                           j*x.shape[2]:(j+1)*x.shape[2], :] = \
                        x[i*cols+j,:,:,:]

    # If we didn't scale already, scale now
    if not scale_individual:
        big_im, vmin, vmax = imshowNormalize(big_im, return_scale=True)

    # Display the image
    if draw:
        if ax is None:
            ax = plt.gca()
            ax.set_position([0, 0, 1, 1])
        ax.imshow(big_im, interpolation='none')
        ax.grid(which='minor', color='w', linestyle='-', linewidth=2)
        ax.set_xticks([])
        ax.set_yticks([])
        ax.set_xticks(
            np.arange(-.5, big_im.shape[1]-0.5, x.shape[2]), minor=True)
        ax.set_yticks(
            np.arange(-.5, big_im.shape[0]-0.5, x.shape[1]), minor=True)

        # Gridlines based on minor ticks
        ax.grid(which='minor', color='r', linestyle='-', linewidth=1)
        ax.tick_params('both', length=0, width=0, which='minor')
        ax.axis('on')

    return big_im


def zoom_batch_colour(x, centres, size=10):
    """Zoom in around a pixel for an array of images.

    Parameters
    ----------
    x : ndarray or list(ndarray)
        Input. Can be an numpy array floats of shape (N, height, width, 3) or
        list of length N of numpy arrays of floats, each of shape (height,
        width, 3).
    centres : ndarray
        Array of centre points. Shape must be (N, 2) and the values should be
        floats between 0 and 1.
    size : int
        size in pixels of area to zoom in on

    Returns
    -------
    xzoom : float
        One big image made up of the patches of zoomed images from the input.
    """
    if type(x) is list:
        x = np.stack(x, axis=0)

    # Check if the centres was a single tuple/list
    centres = np.array(centres)
    if centres.shape == (2,):
        centres = np.tile(centres, [x.shape[0], 1])

    # Check that the centres matches the size of x
    assert x.shape[0] == centres.shape[0]
    c = np.zeros_like(centres, dtype=np.int32)
    c[:,0] = (centres[:,0] * x.shape[1]).astype(np.int32)
    c[:,1] = (centres[:,1] * x.shape[2]).astype(np.int32)

    # Make sure size is even
    size = int(size + (size % 2))
    # Halfsize
    halfsize = int(size/2)

    # Zoom in on x
    xzoom = np.zeros((x.shape[0], size, size, 3),dtype=np.float32)
    for i in range(x.shape[0]):
        # Handle cases where the centre could be close to the image border
        # by moving the centre slightly inwards.
        if c[i,0] < size/2:
            s0 = slice(0, size)
        elif c[i,0] > x.shape[1] - halfsize:
            s0 = slice(x.shape[1]-size, x.shape[1])
        else:
            s0 = slice(c[i,0] - halfsize, c[i,0] + halfsize)

        if c[i,1] < size/2:
            s1 = slice(0, size)
        elif c[i,1] > x.shape[2] - halfsize:
            s1 = slice(x.shape[2]-size, x.shape[2])
        else:
            s1 = slice(c[i,1]-halfsize, c[i,1]+halfsize)

        # Now zoom in on the image
        try:
            xzoom[i,:,:,:] = x[i, s0, s1, :]
        except:
            print('image {}, size {} & {} & {}'.format(i, s0, s1, c[i]))
            raise ValueError('Incompatible centres')

    return xzoom


def plot_axgrid(h, w, top=1, **kwargs):
    """ Create a grid of axes of size h x w

    Creates a figure with tight layout and thin black borders between images.
    Useful for plotting groups of activations

    Parameters
    ----------
    h : int
        Number of rows in the grid.
    w : int
        Number of cols in the grid.
    top : float
        Extent of the subfigures at the top. Useful to give space for titles and
        what not.
    kwargs : (key, val) pairs
        :py:class:`matplotlib.figure.Figure` keyword args.

    Returns
    -------
    fig : :py:class:`matplotlib.figure.Figure`
    axes : :py:class:`matplotlib.axes.Axes`
    """
    space = 0.02
    default_args = {
        'facecolor': 'k'
    }
    for key, val in kwargs.items():
        default_args[key] = val

    fig, axes = plt.subplots(
        h, w, **default_args,
        subplot_kw={'xticks': [], 'yticks': []},
        gridspec_kw={'hspace': space, 'wspace': space, 'left': space,
                     'bottom': space, 'top': top - space, 'right': 1 - space})
    return fig, axes<|MERGE_RESOLUTION|>--- conflicted
+++ resolved
@@ -2,11 +2,7 @@
 import matplotlib.pyplot as plt
 
 __author__ = "Fergal Cotter"
-<<<<<<< HEAD
 __version__ = "0.0.5"
-=======
-__version__ = "0.0.4"
->>>>>>> 1e22ce4b
 __version_info__ = tuple([int(d) for d in __version__.split(".")])  # noqa
 
 
